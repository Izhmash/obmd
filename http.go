package main

import (
	"crypto/subtle"
	"encoding/json"
	"io"
	"io/ioutil"
	"log"
	"net/http"

	"github.com/gorilla/mux"

	"github.com/CCI-MOC/obmd/internal/driver"
)

// request body for the power cycle call
type PowerCycleArgs struct {
	Force bool `json:"force"`
}

// request body for the set bootdev call
type SetBootdevArgs struct {
	Dev string `json:"bootdev"`
}

// Connection info for an OBM.
type ConnInfo struct {
	// The name of the driver to use:
	Type string `json:"type"`

	// Driver-specific connection info:
	Info []byte
}

// Response body for successful new token requests.
type TokenResp struct {
	Token Token `json:"token"`
}

// Response body for successful node power status requests.
type PowerResp struct {
	Resp string `json:"power_status"`
}

func makeHandler(config *Config, daemon *Daemon) http.Handler {
	r := mux.NewRouter()

	// ----- helper functions ------

	// Handle the errors returned by Daemon methods, reporting the correct http status.
	// This calls w.WriteHeader, so headers must be set before calling this method.
	relayError := func(w http.ResponseWriter, context string, err error) {
		switch err {
		case nil:
			w.WriteHeader(http.StatusOK)
		case ErrNoSuchNode:
			w.WriteHeader(http.StatusNotFound)
		case ErrInvalidToken:
			w.WriteHeader(http.StatusUnauthorized)
		case driver.ErrInvalidBootdev:
			w.WriteHeader(http.StatusBadRequest)
		default:
			w.WriteHeader(http.StatusInternalServerError)
			log.Printf("Unexpected error returned (%s): %v\n", context, err)
		}
	}

	// Fetch the node_id out of a request's captured variables. This requires that
	// req was matched by a route that had "{node_id}" somewhere in its path.
	nodeId := func(req *http.Request) string {
		return mux.Vars(req)["node_id"]
	}

	// Router for admin-only requests. Because we validate the admin token here,
	// anything with an invalid admin token will simply not match, returning 404
	// (Not found). TODO: think about whether we want that as an explicit security
	// feature. It masks the presence or abscence of nodes, which is nice (but if
	// we're to rely on that, we need to mitigate timing attacks).
	adminR := r.MatcherFunc(func(req *http.Request, m *mux.RouteMatch) bool {
		user, pass, ok := req.BasicAuth()
		if !(ok && user == "admin") {
			return false
		}
		var tok Token
		err := (&tok).UnmarshalText([]byte(pass))
		if err != nil {
			return false
		}
		return subtle.ConstantTimeCompare(tok[:], config.AdminToken[:]) == 1
	}).Subrouter()

	// ------ Admin-only requests ------

	// Register a new node, or update the information in an existing one.
	adminR.Methods("PUT").Path("/node/{node_id}").
		HandlerFunc(func(w http.ResponseWriter, req *http.Request) {
			info, err := ioutil.ReadAll(req.Body)
			if err != nil {
				w.WriteHeader(http.StatusBadRequest)
				return
			}

			relayError(w, "daemon.SetNode()", daemon.SetNode(nodeId(req), info))
		})

	adminR.Methods("DELETE").Path("/node/{node_id}").
		HandlerFunc(func(w http.ResponseWriter, req *http.Request) {
			relayError(w, "daemon.DeleteNode()", daemon.DeleteNode(nodeId(req)))
		})

	adminR.Methods("POST").Path("/node/{node_id}/token").
		HandlerFunc(func(w http.ResponseWriter, req *http.Request) {
			token, err := daemon.GetNodeToken(nodeId(req))
			if err != nil {
				relayError(w, "daemon.GetNodeToken()", err)
			} else {
				w.Header().Set("Content-Type", "application/json")
				json.NewEncoder(w).Encode(&TokenResp{
					Token: token,
				})
			}
		})

	adminR.Methods("DELETE").Path("/node/{node_id}/token").
		HandlerFunc(func(w http.ResponseWriter, req *http.Request) {
			err := daemon.InvalidateNodeToken(nodeId(req))
			relayError(w, "daemon.InvalidateNodeToken()", err)
		})

	// ------ "Regular user" requests ------

	// Helper which extracts the token from the query string, and passes it to the "real"
	// handler. Note that this doesn't check the validity of the token, merely parses it.
	withToken := func(handler func(http.ResponseWriter, *http.Request, *Token)) http.Handler {
		return http.HandlerFunc(func(w http.ResponseWriter, req *http.Request) {
			var token Token
			err := (&token).UnmarshalText([]byte(req.URL.Query().Get("token")))
			if err != nil {
				relayError(w, "getToken()", err)
				return
			}
			handler(w, req, &token)
		})
	}

	r.Methods("GET").Path("/node/{node_id}/console").
		Handler(withToken(func(w http.ResponseWriter, req *http.Request, token *Token) {
			conn, err := daemon.DialNodeConsole(nodeId(req), token)
			if err != nil {
				relayError(w, "daemon.DialNodeConsole()", err)
			} else {
				defer conn.Close()
				w.Header().Set("Content-Type", "application/octet-stream")

				// Copy stream to the client. Unfortunately we can't just use
				// io.Copy here, because we need to call Flush() between writes.
				// otherwise, the client won't receive console data in a timely
				// manner, because the ResponseWriter may buffer it.
				var buf [4096]byte
				for err == nil {
					var n int
					n, err = conn.Read(buf[:])
					if n != 0 {
						_, err = w.Write(buf[:n])
					}
					if flusher, ok := w.(http.Flusher); ok {
						flusher.Flush()
					}
				}

				if err != io.EOF {
					log.Println("Error reading from console:", err)
				}
			}
		}))

	r.Methods("POST").Path("/node/{node_id}/power_cycle").
		Handler(withToken(func(w http.ResponseWriter, req *http.Request, token *Token) {
			var args PowerCycleArgs
			err := json.NewDecoder(req.Body).Decode(&args)
			if err != nil {
				w.WriteHeader(http.StatusBadRequest)
				return
			}
			err = daemon.PowerCycleNode(nodeId(req), args.Force, token)
			relayError(w, "daemon.PowerCycleNode()", err)
		}))

	r.Methods("POST").Path("/node/{node_id}/power_off").
		Handler(withToken(func(w http.ResponseWriter, req *http.Request, token *Token) {
			relayError(w, "daemon.PowerOff()", daemon.PowerOffNode(nodeId(req), token))
		}))

	r.Methods("PUT").Path("/node/{node_id}/boot_device").
		Handler(withToken(func(w http.ResponseWriter, req *http.Request, token *Token) {
			var args SetBootdevArgs
			err := json.NewDecoder(req.Body).Decode(&args)
			if err != nil {
				w.WriteHeader(http.StatusBadRequest)
				return
			}
			err = daemon.SetNodeBootDev(nodeId(req), args.Dev, token)
			relayError(w, "daemon.SetNodeBootDev()", err)
		}))

	r.Methods("GET").Path("/node/{node_id}/power_status").
		Handler(withToken(func(w http.ResponseWriter, req *http.Request, token *Token) {
			status, err := daemon.GetNodePowerStatus(nodeId(req), token)
			if err != nil {
				relayError(w, "daemon.GetNodePowerStatus()", err)
			} else {
				w.Header().Set("Content-Type", "application/json")
				json.NewEncoder(w).Encode(&PowerResp{
<<<<<<< HEAD
					string: status,
=======
					Resp: status,
>>>>>>> 8ed99f3e
				})
			}
		}))
	return r
}<|MERGE_RESOLUTION|>--- conflicted
+++ resolved
@@ -211,11 +211,7 @@
 			} else {
 				w.Header().Set("Content-Type", "application/json")
 				json.NewEncoder(w).Encode(&PowerResp{
-<<<<<<< HEAD
-					string: status,
-=======
 					Resp: status,
->>>>>>> 8ed99f3e
 				})
 			}
 		}))
